--- conflicted
+++ resolved
@@ -462,11 +462,8 @@
     </div>
   </div>
 
-<<<<<<< HEAD
   <!-- Error Toast removed: fallback to status ticker -->
 
-=======
->>>>>>> 6621732e
   <script>
     // Helpers
     const $ = (sel) => document.querySelector(sel);
@@ -554,7 +551,6 @@
       statusDot.style.boxShadow = ok ? '0 0 8px var(--ok)' : '0 0 8px var(--err)';
     }
 
-<<<<<<< HEAD
     function showToast(msg){
       // Toast UI removed — use status ticker as primary surface
       setStatus(msg, false);
@@ -566,13 +562,6 @@
         console.warn('Toast:', msg);
       }
     }
-=======
-
-
-
-
-
->>>>>>> 6621732e
 
     form.addEventListener('submit', async (e)=>{
       e.preventDefault();
